--- conflicted
+++ resolved
@@ -2,11 +2,8 @@
 
 import os
 import unittest
-<<<<<<< HEAD
 import errno
-=======
 import shutil
->>>>>>> 9650e300
 
 import inotify.constants
 import inotify.adapters
